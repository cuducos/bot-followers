<<<<<<< HEAD
# Bot Follower
=======
# Bot Followers [![GitHub Actions: Black workflow](https://github.com/cuducos/bot-followers/workflows/Black/badge.svg)]()
>>>>>>> 534006fe

A web app to check whether followers of a given Twitter account are bots.
This code is a _fork_ of [Twitter
Clean-up](https://github.com/cuducos/twitter-cleanup). 

## Requirements

* [Docker Compose](https://docs.docker.com/compose/)
* [Twitter API keys](https://developer.twitter.com/apps)
* [Botometer API key](https://market.mashape.com/OSoMe/botometer)

## Setup

Copy `.env.sample` as `.env` and fill the environment values as necessary. I tried to use meaningful variables names, but fell free to ask here if anything is not clear.
 
## Running

<<<<<<< HEAD
First, we need to run migrations:
=======
## Usage

Run the CLI within Pipenv's virtualenv:
>>>>>>> 534006fe

```bash
$ docker-compose run --rm django python manage.py migrate
```

Then we need to collect statics:

```bash
$ docker-compose run --rm django python manage.py collectstatics --noinput
```

Finally, create a _super_ user for yourself:

```bash
$ docker-compose run --rm django python manage.py createsuperuser
```

Now access [`localhost:8000`](http://localhost:8000) and create a proper user to access the web app without _super_ powers: all you need to do is to add just the permission to _view job_ in the Django Admin interface.

### Importing data from the (old) CLI version

There's a command to import data generated in the CLI, the `.sqlite3` generated files:

```bash
$ docker-compose run --rm django python manage.py import /path/to/borsalino.sqlite3
```

## Contributing

Please, format your code with [Black](https://github.com/ambv/black).<|MERGE_RESOLUTION|>--- conflicted
+++ resolved
@@ -1,8 +1,4 @@
-<<<<<<< HEAD
-# Bot Follower
-=======
 # Bot Followers [![GitHub Actions: Black workflow](https://github.com/cuducos/bot-followers/workflows/Black/badge.svg)]()
->>>>>>> 534006fe
 
 A web app to check whether followers of a given Twitter account are bots.
 This code is a _fork_ of [Twitter
@@ -20,13 +16,7 @@
  
 ## Running
 
-<<<<<<< HEAD
 First, we need to run migrations:
-=======
-## Usage
-
-Run the CLI within Pipenv's virtualenv:
->>>>>>> 534006fe
 
 ```bash
 $ docker-compose run --rm django python manage.py migrate
